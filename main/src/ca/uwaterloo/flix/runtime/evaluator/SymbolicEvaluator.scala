--- conflicted
+++ resolved
@@ -717,11 +717,6 @@
         */
       case Expression.SwitchError(tpe, loc) => throw SwitchException("Switch Error", loc)
 
-<<<<<<< HEAD
-      // NB: Not yet fully implemented in the backend.
-      case e: Expression.FSet => throw InternalCompilerException(s"Unsupported expression: '$e'.")
-
-
       case e: Expression.Existential =>
         throw InternalCompilerException(s"Unsupported expression: '$e'.") // TODO
 
@@ -738,8 +733,6 @@
             eval(pc0, exp, extendedEnv)
         }
 
-=======
->>>>>>> c43cdb53
       /**
         * Unsupported expressions.
         */
