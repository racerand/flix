--- conflicted
+++ resolved
@@ -231,28 +231,12 @@
       case SimplifiedAst.Expression.Tuple(elms, tpe, loc) =>
         val elmsArray = elms.map(toExecutable).toArray
         ExecutableAst.Expression.Tuple(elmsArray, tpe, loc)
-<<<<<<< HEAD
-      case SimplifiedAst.Expression.FSet(elms, tpe, loc) =>
-        val elmsArray = elms.map(toExecutable).toArray
-        ExecutableAst.Expression.FSet(elmsArray, tpe, loc)
       case SimplifiedAst.Expression.Existential(fparam, exp, loc) =>
         val p = ExecutableAst.FormalParam(fparam.sym, fparam.tpe)
         ExecutableAst.Expression.Existential(p, toExecutable(exp), loc)
       case SimplifiedAst.Expression.Universal(fparam, exp, loc) =>
         val p = ExecutableAst.FormalParam(fparam.sym, fparam.tpe)
         ExecutableAst.Expression.Universal(p, toExecutable(exp), loc)
-=======
-      case SimplifiedAst.Expression.Existential(params, exp, loc) =>
-        val ps = params map {
-          case SimplifiedAst.FormalParam(ident, tpe) => ExecutableAst.FormalArg(ident, tpe)
-        }
-        ExecutableAst.Expression.Existential(ps, toExecutable(exp), loc)
-      case SimplifiedAst.Expression.Universal(params, exp, loc) =>
-        val ps = params map {
-          case SimplifiedAst.FormalParam(ident, tpe) => ExecutableAst.FormalArg(ident, tpe)
-        }
-        ExecutableAst.Expression.Universal(ps, toExecutable(exp), loc)
->>>>>>> c43cdb53
       case SimplifiedAst.Expression.UserError(tpe, loc) => ExecutableAst.Expression.UserError(tpe, loc)
       case SimplifiedAst.Expression.MatchError(tpe, loc) => ExecutableAst.Expression.MatchError(tpe, loc)
       case SimplifiedAst.Expression.SwitchError(tpe, loc) => ExecutableAst.Expression.SwitchError(tpe, loc)
