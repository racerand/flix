/*
 *  Copyright 2016 Magnus Madsen
 *
 *  Licensed under the Apache License, Version 2.0 (the "License");
 *  you may not use this file except in compliance with the License.
 *  You may obtain a copy of the License at
 *
 *  http://www.apache.org/licenses/LICENSE-2.0
 *
 *  Unless required by applicable law or agreed to in writing, software
 *  distributed under the License is distributed on an "AS IS" BASIS,
 *  WITHOUT WARRANTIES OR CONDITIONS OF ANY KIND, either express or implied.
 *  See the License for the specific language governing permissions and
 *  limitations under the License.
 */

package ca.uwaterloo.flix.language.phase

import ca.uwaterloo.flix.language.ast.NamedAst.Program
import ca.uwaterloo.flix.language.ast._
import ca.uwaterloo.flix.language.errors.TypeError
import ca.uwaterloo.flix.language.errors.TypeError.UnresolvedRef
import ca.uwaterloo.flix.util.Result._
import ca.uwaterloo.flix.util.{InternalCompilerException, Result}

import scala.collection.mutable

object Disambiguation {

  /**
    * The result of a reference lookup.
    */
  sealed trait RefTarget

  object RefTarget {

    case class Defn(ns: Name.NName, defn: NamedAst.Declaration.Definition) extends RefTarget

    case class Hook(hook: Ast.Hook) extends RefTarget

  }

  /**
    * Finds the definition with the qualified name `qname` in the namespace `ns0`.
    */
  def lookupRef(qname: Name.QName, ns0: Name.NName, program: Program): Result[RefTarget, TypeError] = {
    // check whether the reference is fully-qualified.
    if (qname.isUnqualified) {
      // Case 1: Unqualified reference. Lookup both the definition and the hook.
      val defnOpt = program.definitions.getOrElse(ns0, Map.empty).get(qname.ident.name)
      val hookOpt = program.hooks.getOrElse(ns0, Map.empty).get(qname.ident.name)

      (defnOpt, hookOpt) match {
        case (Some(defn), None) => Ok(RefTarget.Defn(ns0, defn))
        case (None, Some(hook)) => Ok(RefTarget.Hook(hook))
        case (None, None) => Err(UnresolvedRef(qname, ns0, qname.loc))
        case (Some(defn), Some(hook)) => Err(TypeError.AmbiguousRef(qname, ns0, qname.loc))
      }
    } else {
      // Case 2: Qualified. Lookup both the definition and the hook.
      val defnOpt = program.definitions.getOrElse(qname.namespace, Map.empty).get(qname.ident.name)
      val hookOpt = program.hooks.getOrElse(qname.namespace, Map.empty).get(qname.ident.name)

      (defnOpt, hookOpt) match {
        case (Some(defn), None) => Ok(RefTarget.Defn(qname.namespace, defn))
        case (None, Some(hook)) => Ok(RefTarget.Hook(hook))
        case (None, None) => Err(UnresolvedRef(qname, ns0, qname.loc))
        case (Some(defn), Some(hook)) => Err(TypeError.AmbiguousRef(qname, ns0, qname.loc))
      }
    }
  }

  /**
    * Finds the enum definition matching the given qualified name and tag.
    */
  def lookupEnumByTag(qname: Option[Name.QName], tag: Name.Ident, ns: Name.NName, program: Program): Result[NamedAst.Declaration.Enum, TypeError] = {
    /*
     * Lookup the tag name in all enums across all namespaces.
     */
    val globalMatches = mutable.Set.empty[NamedAst.Declaration.Enum]
    for ((_, decls) <- program.enums) {
      for ((enumName, decl) <- decls) {
        for ((tagName, caze) <- decl.cases) {
          if (tag.name == tagName) {
            globalMatches += decl
          }
        }
      }
    }

    // Case 1: Exact match found. Simply return it.
    if (globalMatches.size == 1) {
      return Ok(globalMatches.head)
    }

    // Case 2: No or multiple matches found.
    // Lookup the tag in either the fully qualified namespace or the current namespace.
    val namespace = if (qname.exists(_.isQualified)) qname.get.namespace else ns

    /*
     * Lookup the tag name in all enums in the current namespace.
     */
    val namespaceMatches = mutable.Set.empty[NamedAst.Declaration.Enum]
    for ((enumName, decl) <- program.enums.getOrElse(namespace, Map.empty[String, NamedAst.Declaration.Enum])) {
      for ((tagName, caze) <- decl.cases) {
        if (tag.name == tagName) {
          namespaceMatches += decl
        }
      }
    }

    // Case 2.1: Exact match found in namespace. Simply return it.
    if (namespaceMatches.size == 1) {
      return Ok(namespaceMatches.head)
    }

    // Case 2.2: No matches found in namespace.
    if (namespaceMatches.isEmpty) {
      return Err(TypeError.UnresolvedTag(tag, ns, tag.loc))
    }

    // Case 2.3: Multiple matches found in namespace and no enum name.
    if (qname.isEmpty) {
      return Err(TypeError.UnresolvedTag(tag, ns, tag.loc))
    }

    // Case 2.4: Multiple matches found in namespace and an enum name is available.
    val filteredMatches = namespaceMatches.filter(_.sym.name == qname.get.ident.name)
    if (filteredMatches.size == 1) {
      return Ok(filteredMatches.head)
    }

    Err(TypeError.UnresolvedTag(tag, ns, tag.loc))
  }

  /**
    * Finds the table of the given `qname` in the namespace `ns`.
    *
    * Returns [[Err]] of [[TypeError.UnresolvedTable]] if the table does not exist.
    */
  def lookupTable(qname: Name.QName, ns: Name.NName, program: Program): Result[NamedAst.Table, TypeError] = {
    if (qname.isUnqualified) {
      // Lookup in the current namespace.
      val tables = program.tables.getOrElse(ns, Map.empty)
      tables.get(qname.ident.name) match {
        case None => Err(TypeError.UnresolvedTable(qname, ns, qname.loc))
        case Some(table) => Ok(table)
      }
    } else {
      // Lookup in the qualified namespace.
      val tables = program.tables.getOrElse(qname.namespace, Map.empty)
      tables.get(qname.ident.name) match {
        case None => Err(TypeError.UnresolvedTable(qname, qname.namespace, qname.loc))
        case Some(table) => Ok(table)
      }
    }
  }

  /**
    * Resolves the given type `tpe0` in the given namespace `ns0`.
    */
  def resolve(tpe0: NamedAst.Type, ns0: Name.NName, program: Program, seen: Set[(Symbol.EnumSym, Kind)] = Set.empty): Result[Type, TypeError] = tpe0 match {
    case NamedAst.Type.Var(tvar, loc) => Ok(tvar)
    case NamedAst.Type.Unit(loc) => Ok(Type.Unit)
    case NamedAst.Type.Ref(qname, loc) if qname.isUnqualified => qname.ident.name match {
      // Basic Types
      case "Unit" => Ok(Type.Unit)
      case "Bool" => Ok(Type.Bool)
      case "Char" => Ok(Type.Char)
      case "Float" => Ok(Type.Float64)
      case "Float32" => Ok(Type.Float32)
      case "Float64" => Ok(Type.Float64)
      case "Int" => Ok(Type.Int32)
      case "Int8" => Ok(Type.Int8)
      case "Int16" => Ok(Type.Int16)
      case "Int32" => Ok(Type.Int32)
      case "Int64" => Ok(Type.Int64)
      case "BigInt" => Ok(Type.BigInt)
      case "Str" => Ok(Type.Str)
      case "Native" => Ok(Type.Native)

      // Higher-Kinded Types.
      case "Vec" => Ok(Type.FVec)
      case "Set" => Ok(Type.FSet)
      case "Map" => Ok(Type.FMap)

      // Enum Types.
      case typeName =>
        // Check if we have already seen the enum.
        val e = seen.find(kv => kv._1.name == typeName)
        if (e.nonEmpty) {
          return Ok(Type.Ref(e.get._1, e.get._2))
        }

        // Lookup the enum in the current namespace.
        // If the namespace doesn't even exist, just use an empty map.
        val decls = program.enums.getOrElse(ns0, Map.empty)
        decls.get(typeName) match {
          case None => Err(TypeError.UnresolvedType(qname, ns0, loc))
<<<<<<< HEAD
          case Some(enum) => enum.sc.base match {
            case t: NamedAst.Type.Enum => resolve(t, ns0, program, seen)
            case NamedAst.Type.Apply(t: NamedAst.Type.Enum, _, _) => resolve(t, ns0, program, seen)
            case tpe => throw InternalCompilerException(s"Unexpected type `$tpe'.")
          }
=======
          case Some(enum) => Ok(Type.Enum(enum.sym, Kind.Star /* TODO: Kind */))
>>>>>>> be8a2658
        }
    }
    case NamedAst.Type.Ref(qname, loc) if qname.isQualified =>
      // Lookup the enum using the namespace.
      val decls = program.enums.getOrElse(qname.namespace, Map.empty)
      decls.get(qname.ident.name) match {
        case None => Err(TypeError.UnresolvedType(qname, ns0, loc))
<<<<<<< HEAD
        case Some(enum) => resolve(enum.sc.base, qname.namespace, program, seen)
      }
    case NamedAst.Type.Enum(sym, tparams, cases) =>
      val asList = cases.toList
      val tags = asList.map(_._1)
      val tpes = asList.map(_._2)
      val kind = if (tparams.isEmpty) Kind.Star else Kind.Arrow(tparams.map(_ => Kind.Star), Kind.Star)
      seqM(tpes.map(tpe => resolve(tpe, ns0, program, seen + ((sym, kind))))) map {
        case rtpes => Type.Enum(sym, (tags zip rtpes).toMap, kind)
=======
        case Some(enum) => Ok(Type.Enum(enum.sym, Kind.Star /* TODO: Kind */))
>>>>>>> be8a2658
      }
    case NamedAst.Type.Enum(sym) =>
      Ok(Type.Enum(sym, Kind.Star /* TODO: Kind */))
    case NamedAst.Type.Tuple(elms0, loc) =>
      for (
        elms <- seqM(elms0.map(tpe => resolve(tpe, ns0, program, seen)))
      ) yield Type.mkFTuple(elms)
    case NamedAst.Type.Arrow(tparams0, tresult0, loc) =>
      for (
        tparams <- seqM(tparams0.map(tpe => resolve(tpe, ns0, program, seen)));
        tresult <- resolve(tresult0, ns0, program, seen)
      ) yield Type.mkArrow(tparams, tresult)
    case NamedAst.Type.Apply(base0, tparams0, loc) =>
      for (
        baseType <- resolve(base0, ns0, program, seen);
        argTypes <- seqM(tparams0.map(tpe => resolve(tpe, ns0, program, seen)))
      ) yield Type.Apply(baseType, argTypes)

  }

  /**
    * Resolves the given scheme `sc0` in the given namespace `ns0`.
    */
  def resolve(sc0: NamedAst.Scheme, ns0: Name.NName, program: Program): Result[Scheme, TypeError] = {
    resolve(sc0.base, ns0, program) map {
      case base => Scheme(sc0.quantifiers, base)
    }
  }

  /**
    * Resolves the given type `tpe0` in the given namespace `ns0`.
    */
  def resolve(tpes0: List[NamedAst.Type], ns0: Name.NName, program: Program): Result[List[Type], TypeError] = {
    seqM(tpes0.map(tpe => resolve(tpe, ns0, program)))
  }

}<|MERGE_RESOLUTION|>--- conflicted
+++ resolved
@@ -159,7 +159,7 @@
   /**
     * Resolves the given type `tpe0` in the given namespace `ns0`.
     */
-  def resolve(tpe0: NamedAst.Type, ns0: Name.NName, program: Program, seen: Set[(Symbol.EnumSym, Kind)] = Set.empty): Result[Type, TypeError] = tpe0 match {
+  def resolve(tpe0: NamedAst.Type, ns0: Name.NName, program: Program): Result[Type, TypeError] = tpe0 match {
     case NamedAst.Type.Var(tvar, loc) => Ok(tvar)
     case NamedAst.Type.Unit(loc) => Ok(Type.Unit)
     case NamedAst.Type.Ref(qname, loc) if qname.isUnqualified => qname.ident.name match {
@@ -186,26 +186,12 @@
 
       // Enum Types.
       case typeName =>
-        // Check if we have already seen the enum.
-        val e = seen.find(kv => kv._1.name == typeName)
-        if (e.nonEmpty) {
-          return Ok(Type.Ref(e.get._1, e.get._2))
-        }
-
         // Lookup the enum in the current namespace.
         // If the namespace doesn't even exist, just use an empty map.
         val decls = program.enums.getOrElse(ns0, Map.empty)
         decls.get(typeName) match {
           case None => Err(TypeError.UnresolvedType(qname, ns0, loc))
-<<<<<<< HEAD
-          case Some(enum) => enum.sc.base match {
-            case t: NamedAst.Type.Enum => resolve(t, ns0, program, seen)
-            case NamedAst.Type.Apply(t: NamedAst.Type.Enum, _, _) => resolve(t, ns0, program, seen)
-            case tpe => throw InternalCompilerException(s"Unexpected type `$tpe'.")
-          }
-=======
           case Some(enum) => Ok(Type.Enum(enum.sym, Kind.Star /* TODO: Kind */))
->>>>>>> be8a2658
         }
     }
     case NamedAst.Type.Ref(qname, loc) if qname.isQualified =>
@@ -213,35 +199,23 @@
       val decls = program.enums.getOrElse(qname.namespace, Map.empty)
       decls.get(qname.ident.name) match {
         case None => Err(TypeError.UnresolvedType(qname, ns0, loc))
-<<<<<<< HEAD
-        case Some(enum) => resolve(enum.sc.base, qname.namespace, program, seen)
-      }
-    case NamedAst.Type.Enum(sym, tparams, cases) =>
-      val asList = cases.toList
-      val tags = asList.map(_._1)
-      val tpes = asList.map(_._2)
-      val kind = if (tparams.isEmpty) Kind.Star else Kind.Arrow(tparams.map(_ => Kind.Star), Kind.Star)
-      seqM(tpes.map(tpe => resolve(tpe, ns0, program, seen + ((sym, kind))))) map {
-        case rtpes => Type.Enum(sym, (tags zip rtpes).toMap, kind)
-=======
         case Some(enum) => Ok(Type.Enum(enum.sym, Kind.Star /* TODO: Kind */))
->>>>>>> be8a2658
       }
     case NamedAst.Type.Enum(sym) =>
       Ok(Type.Enum(sym, Kind.Star /* TODO: Kind */))
     case NamedAst.Type.Tuple(elms0, loc) =>
       for (
-        elms <- seqM(elms0.map(tpe => resolve(tpe, ns0, program, seen)))
+        elms <- seqM(elms0.map(tpe => resolve(tpe, ns0, program)))
       ) yield Type.mkFTuple(elms)
     case NamedAst.Type.Arrow(tparams0, tresult0, loc) =>
       for (
-        tparams <- seqM(tparams0.map(tpe => resolve(tpe, ns0, program, seen)));
-        tresult <- resolve(tresult0, ns0, program, seen)
+        tparams <- seqM(tparams0.map(tpe => resolve(tpe, ns0, program)));
+        tresult <- resolve(tresult0, ns0, program)
       ) yield Type.mkArrow(tparams, tresult)
     case NamedAst.Type.Apply(base0, tparams0, loc) =>
       for (
-        baseType <- resolve(base0, ns0, program, seen);
-        argTypes <- seqM(tparams0.map(tpe => resolve(tpe, ns0, program, seen)))
+        baseType <- resolve(base0, ns0, program);
+        argTypes <- seqM(tparams0.map(tpe => resolve(tpe, ns0, program)))
       ) yield Type.Apply(baseType, argTypes)
 
   }
