/*
 * Copyright 2015-2016 Magnus Madsen
 *
 * Licensed under the Apache License, Version 2.0 (the "License");
 * you may not use this file except in compliance with the License.
 * You may obtain a copy of the License at
 *
 *   http://www.apache.org/licenses/LICENSE-2.0
 *
 * Unless required by applicable law or agreed to in writing, software
 * distributed under the License is distributed on an "AS IS" BASIS,
 * WITHOUT WARRANTIES OR CONDITIONS OF ANY KIND, either express or implied.
 * See the License for the specific language governing permissions and
 * limitations under the License.
 */

package ca.uwaterloo.flix.util

import java.io.InputStream
import java.nio.file.{Files, Paths}

import scala.collection.mutable

object LocalResource {

  val RootPath = "main/src"

  private val cache = mutable.Map.empty[String, String]

  object Documentation {

    def JavaScript: InputStream = getInputStream("/resources/documentation/app.js")

    def StyleSheet: InputStream = getInputStream("/resources/documentation/app.css")

  }

<<<<<<< HEAD
  object Library {

    def Prelude: InputStream = getInputStream("/library/Prelude.flix")

    def BigInt: InputStream = getInputStream("/library/BigInt.flix")

    def Float32: InputStream = getInputStream("/library/Float32.flix")

    def Float64: InputStream = getInputStream("/library/Float64.flix")

    def Option: InputStream = getInputStream("/library/Option.flix")

    def Result: InputStream = getInputStream("/library/Result.flix")

    def List: InputStream = getInputStream("/library/List.flix")

    def Bounded: InputStream = getInputStream("/library/Bounded.flix")

    def PartialOrder: InputStream = getInputStream("/library/PartialOrder.flix")

    def JoinLattice: InputStream = getInputStream("/library/JoinLattice.flix")

    def MeetLattice: InputStream = getInputStream("/library/MeetLattice.flix")

    def Set: InputStream = getInputStream("/library/Set.flix")

    def Map: InputStream = getInputStream("/library/Map.flix")

  }

=======
>>>>>>> d3abbe3d
  object Tutorials {

    def DeltaDebugging: InputStream = getInputStream("/tutorials/delta-debugging.flix")

    def Introduction: InputStream = getInputStream("/tutorials/introduction.flix")

    def Interpreter: InputStream = getInputStream("/tutorials/interpreter.flix")

    // TODO: Add lambda calculus.

  }

  /**
    * Returns the given relative path as a string.
    */
  def get(relativePath: String): String = cache.getOrElseUpdate(relativePath, {
    val inputStream = getInputStream(relativePath)
    val result = StreamOps.readAll(inputStream)
    inputStream.close()
    result
  })

  /**
    * Returns the an input stream for the given relative path.
    */
  def getInputStream(relativePath: String): InputStream = {
    val path = Paths.get(RootPath + relativePath)

    val inputStream = if (Files.exists(path))
      Files.newInputStream(path)
    else
      getClass.getResourceAsStream(relativePath)

    if (inputStream == null) {
      throw new RuntimeException(s"Resource: '$relativePath' not found. Corrupted JAR?")
    }
    inputStream
  }

}<|MERGE_RESOLUTION|>--- conflicted
+++ resolved
@@ -35,7 +35,6 @@
 
   }
 
-<<<<<<< HEAD
   object Library {
 
     def Prelude: InputStream = getInputStream("/library/Prelude.flix")
@@ -66,8 +65,6 @@
 
   }
 
-=======
->>>>>>> d3abbe3d
   object Tutorials {
 
     def DeltaDebugging: InputStream = getInputStream("/tutorials/delta-debugging.flix")
